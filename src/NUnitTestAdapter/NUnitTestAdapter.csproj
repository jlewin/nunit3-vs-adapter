﻿<?xml version="1.0" encoding="utf-8"?>
<Project ToolsVersion="4.0" DefaultTargets="Build" xmlns="http://schemas.microsoft.com/developer/msbuild/2003">
  <PropertyGroup>
    <Configuration Condition=" '$(Configuration)' == '' ">Debug</Configuration>
    <Platform Condition=" '$(Platform)' == '' ">AnyCPU</Platform>
    <ProductVersion>8.0.30703</ProductVersion>
    <SchemaVersion>2.0</SchemaVersion>
    <ProjectGuid>{8A85E26A-C706-48B1-BC36-06EBDE3EFD25}</ProjectGuid>
    <OutputType>Library</OutputType>
    <AppDesignerFolder>Properties</AppDesignerFolder>
    <RootNamespace>NUnit.VisualStudio.TestAdapter</RootNamespace>
    <AssemblyName>NUnit.VisualStudio.TestAdapter</AssemblyName>
    <TargetFrameworkVersion>v4.5</TargetFrameworkVersion>
    <FileAlignment>512</FileAlignment>
    <TargetFrameworkProfile />
  </PropertyGroup>
  <PropertyGroup Condition=" '$(Configuration)|$(Platform)' == 'Debug|AnyCPU' ">
    <DebugSymbols>true</DebugSymbols>
    <DebugType>full</DebugType>
    <Optimize>false</Optimize>
    <OutputPath>bin\Debug\</OutputPath>
    <DefineConstants>TRACE;DEBUG</DefineConstants>
    <ErrorReport>prompt</ErrorReport>
    <WarningLevel>4</WarningLevel>
    <Prefer32Bit>false</Prefer32Bit>
    <CodeAnalysisRuleSet>..\..\Osiris.Extended.ruleset</CodeAnalysisRuleSet>
  </PropertyGroup>
  <PropertyGroup Condition=" '$(Configuration)|$(Platform)' == 'Release|AnyCPU' ">
    <DebugType>pdbonly</DebugType>
    <Optimize>true</Optimize>
    <OutputPath>bin\Release\</OutputPath>
    <DefineConstants>TRACE</DefineConstants>
    <ErrorReport>prompt</ErrorReport>
    <WarningLevel>4</WarningLevel>
    <Prefer32Bit>false</Prefer32Bit>
  </PropertyGroup>
  <PropertyGroup>
    <RunPostBuildEvent>OnOutputUpdated</RunPostBuildEvent>
  </PropertyGroup>
  <PropertyGroup>
    <SignAssembly>true</SignAssembly>
  </PropertyGroup>
  <PropertyGroup>
    <AssemblyOriginatorKeyFile>NUnitAdapter.snk</AssemblyOriginatorKeyFile>
  </PropertyGroup>
  <PropertyGroup>
    <DelaySign>false</DelaySign>
  </PropertyGroup>
  <ItemGroup>
    <Reference Include="Microsoft.VisualStudio.TestPlatform.ObjectModel, Version=12.0.0.0, Culture=neutral, PublicKeyToken=b03f5f7f11d50a3a, processorArchitecture=MSIL">
      <SpecificVersion>False</SpecificVersion>
      <HintPath>..\..\..\..\..\..\..\..\Program Files (x86)\Microsoft Visual Studio 11.0\Common7\IDE\CommonExtensions\Microsoft\TestWindow\Microsoft.VisualStudio.TestPlatform.ObjectModel.dll</HintPath>
    </Reference>
<<<<<<< HEAD
    <Reference Include="nunit.core, Version=2.6.3.13283, Culture=neutral, PublicKeyToken=96d09a1eb7f44a77, processorArchitecture=MSIL">
      <SpecificVersion>False</SpecificVersion>
      <HintPath>..\..\lib\nunit.core.dll</HintPath>
    </Reference>
    <Reference Include="nunit.core.interfaces, Version=2.6.3.13283, Culture=neutral, PublicKeyToken=96d09a1eb7f44a77, processorArchitecture=MSIL">
      <SpecificVersion>False</SpecificVersion>
      <HintPath>..\..\lib\nunit.core.interfaces.dll</HintPath>
    </Reference>
    <Reference Include="nunit.util, Version=2.6.3.13283, Culture=neutral, PublicKeyToken=96d09a1eb7f44a77, processorArchitecture=MSIL">
=======
    <Reference Include="nunit.core">
      <SpecificVersion>False</SpecificVersion>
      <HintPath>..\..\lib\nunit.core.dll</HintPath>
    </Reference>
    <Reference Include="nunit.core.interfaces">
      <SpecificVersion>False</SpecificVersion>
      <HintPath>..\..\lib\nunit.core.interfaces.dll</HintPath>
    </Reference>
    <Reference Include="nunit.util">
>>>>>>> 41110329
      <SpecificVersion>False</SpecificVersion>
      <HintPath>..\..\lib\nunit.util.dll</HintPath>
    </Reference>
    <Reference Include="System" />
    <Reference Include="System.Data" />
    <Reference Include="System.Xml" />
  </ItemGroup>
  <ItemGroup>
    <Compile Include="AssemblyRunner.cs" />
    <Compile Include="Internal\AsyncMethodHelper.cs" />
    <Compile Include="Internal\Stackframe.cs" />
    <Compile Include="Internal\StackframeParser.cs" />
    <Compile Include="Internal\Stacktrace.cs" />
    <Compile Include="NUnitEventListener.cs" />
    <Compile Include="NUnitTestAdapter.cs" />
    <Compile Include="NUnitTestDiscoverer.cs" />
    <Compile Include="NUnitTestExecutor.cs" />
    <Compile Include="Properties\AssemblyInfo.cs" />
    <Compile Include="Registry.cs" />
    <Compile Include="StackTraceFilter.cs" />
    <Compile Include="TestConverter.cs" />
    <Compile Include="TestLogger.cs" />
    <Compile Include="TestRunFilter.cs" />
    <Compile Include="TFSTestFilter.cs">
      <SubType>Code</SubType>
    </Compile>
    <Compile Include="TraitsFeature.cs" />
  </ItemGroup>
  <ItemGroup>
    <WCFMetadata Include="Service References\" />
  </ItemGroup>
  <ItemGroup>
    <None Include="NUnitAdapter.snk" />
  </ItemGroup>
  <Import Project="$(MSBuildToolsPath)\Microsoft.CSharp.targets" />
  <PropertyGroup>
    <PostBuildEvent>
    </PostBuildEvent>
  </PropertyGroup>
  <!-- To modify your build process, add your task inside one of the targets below and uncomment it. 
       Other similar extension points exist, see Microsoft.Common.targets.
  <Target Name="BeforeBuild">
  </Target>
  <Target Name="AfterBuild">
  </Target>
  -->
</Project><|MERGE_RESOLUTION|>--- conflicted
+++ resolved
@@ -47,21 +47,10 @@
     <DelaySign>false</DelaySign>
   </PropertyGroup>
   <ItemGroup>
-    <Reference Include="Microsoft.VisualStudio.TestPlatform.ObjectModel, Version=12.0.0.0, Culture=neutral, PublicKeyToken=b03f5f7f11d50a3a, processorArchitecture=MSIL">
+    <Reference Include="Microsoft.VisualStudio.TestPlatform.ObjectModel">
       <SpecificVersion>False</SpecificVersion>
       <HintPath>..\..\..\..\..\..\..\..\Program Files (x86)\Microsoft Visual Studio 11.0\Common7\IDE\CommonExtensions\Microsoft\TestWindow\Microsoft.VisualStudio.TestPlatform.ObjectModel.dll</HintPath>
     </Reference>
-<<<<<<< HEAD
-    <Reference Include="nunit.core, Version=2.6.3.13283, Culture=neutral, PublicKeyToken=96d09a1eb7f44a77, processorArchitecture=MSIL">
-      <SpecificVersion>False</SpecificVersion>
-      <HintPath>..\..\lib\nunit.core.dll</HintPath>
-    </Reference>
-    <Reference Include="nunit.core.interfaces, Version=2.6.3.13283, Culture=neutral, PublicKeyToken=96d09a1eb7f44a77, processorArchitecture=MSIL">
-      <SpecificVersion>False</SpecificVersion>
-      <HintPath>..\..\lib\nunit.core.interfaces.dll</HintPath>
-    </Reference>
-    <Reference Include="nunit.util, Version=2.6.3.13283, Culture=neutral, PublicKeyToken=96d09a1eb7f44a77, processorArchitecture=MSIL">
-=======
     <Reference Include="nunit.core">
       <SpecificVersion>False</SpecificVersion>
       <HintPath>..\..\lib\nunit.core.dll</HintPath>
@@ -71,7 +60,6 @@
       <HintPath>..\..\lib\nunit.core.interfaces.dll</HintPath>
     </Reference>
     <Reference Include="nunit.util">
->>>>>>> 41110329
       <SpecificVersion>False</SpecificVersion>
       <HintPath>..\..\lib\nunit.util.dll</HintPath>
     </Reference>
