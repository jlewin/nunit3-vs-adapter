--- conflicted
+++ resolved
@@ -3,16 +3,10 @@
 // ****************************************************************
 
 using System;
-<<<<<<< HEAD
-using System.Reflection;
-
-namespace NUnit.VisualStudio.TestAdapter
-=======
 using System.Linq;
 using System.Reflection;
 
 namespace NUnit.VisualStudio.TestAdapter.Internal
->>>>>>> dec7e236
 {
     public class AsyncMethodHelper : MarshalByRefObject
     {
@@ -39,31 +33,12 @@
             PropertyInfo stateMachineTypeProperty = asyncAttribute.GetType().GetProperty("StateMachineType");
             if (stateMachineTypeProperty == null) return null;
 
-<<<<<<< HEAD
-            Type asyncStateMachineType = stateMachineTypeProperty.GetValue(asyncAttribute, new object[0]) as Type;
-            if (asyncStateMachineType == null) return null;
-            
-            return asyncStateMachineType.FullName;
-=======
             var asyncStateMachineType = stateMachineTypeProperty.GetValue(asyncAttribute, new object[0]) as Type;
             return asyncStateMachineType == null ? null : asyncStateMachineType.FullName;
->>>>>>> dec7e236
         }
 
         private Attribute GetAsyncStateMachineAttribute(MethodInfo method)
         {
-<<<<<<< HEAD
-            foreach (Attribute attribute in method.GetCustomAttributes(false) )
-                if (attribute.GetType().FullName == "System.Runtime.CompilerServices.AsyncStateMachineAttribute")
-                    return attribute;
-            return null;
-        }
-
-        public override object InitializeLifetimeService()
-        {
-            return null;
-        }
-=======
             return method.GetCustomAttributes(false).Cast<Attribute>().FirstOrDefault(attribute => attribute.GetType().FullName == "System.Runtime.CompilerServices.AsyncStateMachineAttribute");
         }
 
@@ -71,6 +46,5 @@
         {
             return null;
         }
->>>>>>> dec7e236
     }
 }